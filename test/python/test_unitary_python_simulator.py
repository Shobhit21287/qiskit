# -*- coding: utf-8 -*-

# Copyright 2017 IBM RESEARCH. All Rights Reserved.
#
# Licensed under the Apache License, Version 2.0 (the "License");
# you may not use this file except in compliance with the License.
# You may obtain a copy of the License at
#
#     http://www.apache.org/licenses/LICENSE-2.0
#
# Unless required by applicable law or agreed to in writing, software
# distributed under the License is distributed on an "AS IS" BASIS,
# WITHOUT WARRANTIES OR CONDITIONS OF ANY KIND, either express or implied.
# See the License for the specific language governing permissions and
# limitations under the License.
# =============================================================================

import cProfile
import io
<<<<<<< HEAD
import logging
#import matplotlib.pyplot as plt
#from matplotlib.backends.backend_pdf import PdfPages
#from matplotlib.ticker import MaxNLocator
try:
    import qiskit
except ImportError as ierr:
    sys.path.append(os.path.join(os.path.dirname(__file__), '../..'))
    import qiskit
from qiskit import QuantumProgram
from qiskit.backends._unitarysimulator import UnitarySimulator
import qiskit.qasm as qasm
import qiskit.unroll as unroll
if __name__ == '__main__':
    from _random_qasm_generator import RandomQasmGenerator
else:
    from test.python._random_qasm_generator import RandomQasmGenerator
import json
=======
import pstats
import unittest

import numpy as np

from qiskit import qasm, unroll, QuantumProgram
from qiskit.simulators._unitarysimulator import UnitarySimulator
>>>>>>> 9afdff30

from ._random_qasm_generator import RandomQasmGenerator
from .common import QiskitTestCase


class LocalUnitarySimulatorTest(QiskitTestCase):
    """Test local unitary simulator."""

    def setUp(self):
        self.seed = 88
        self.qasmFileName = self._get_resource_path('qasm/example.qasm')
        self.qp = QuantumProgram()

    def tearDown(self):
        pass

    def test_unitary_simulator(self):
        """test generation of circuit unitary"""
        shots = 1024
        self.qp.load_qasm_file(self.qasmFileName, name='example')
        basis_gates = []  # unroll to base gates
        unroller = unroll.Unroller(
            qasm.Qasm(data=self.qp.get_qasm('example')).parse(),
                      unroll.JsonBackend(basis_gates))
        circuit = unroller.execute()
        #strip measurements from circuit to avoid warnings
        circuit['operations'] = [op for op in circuit['operations']
                                 if op['name'] != 'measure']
        # the simulator is expecting a JSON format, so we need to convert it back to JSON
        qobj = {'id': 'unitary',
                'config': {
                    'max_credits': None,
                    'shots': 1,
                    'backend': 'local_unitary_simulator'
                    },
                'circuits': [
                    {
                        'name': 'test',
                        'compiled_circuit': circuit,
                        'compiled_circuit_qasm': self.qp.get_qasm('example'),
                        'config': {
                            'coupling_map': None,
                            'basis_gates': None,
                            'layout': None,
                            'seed': None
                            }
                    }
                ]
        }
        # numpy.savetxt currently prints complex numbers in a way
        # loadtxt can't read. To save file do,
        # fmtstr=['% .4g%+.4gj' for i in range(numCols)]
        # np.savetxt('example_unitary_matrix.dat', numpyMatrix, fmt=fmtstr, delimiter=',')
        expected = np.loadtxt(self._get_resource_path('example_unitary_matrix.dat'),
                              dtype='complex', delimiter=',')
        result = UnitarySimulator(qobj).run()
        self.assertTrue(np.allclose(result.get_data('test')['unitary'],
                                    expected,
                                    rtol=1e-3))

    def profile_unitary_simulator(self):
        """Profile randomly generated circuits.

        Writes profile results to <this_module>.prof as well as recording
        to the log file.

        number of circuits = 100.
        number of operations/circuit in [1, 40]
        number of qubits in [1, 5]
        """
        nCircuits = 100
        maxDepth = 40
        maxQubits = 5
        pr = cProfile.Profile()
        randomCircuits = RandomQasmGenerator(seed=self.seed,
                                             maxDepth=maxDepth,
                                             maxQubits=maxQubits)
        randomCircuits.add_circuits(nCircuits, doMeasure=False)
        self.qp = randomCircuits.getProgram()
        pr.enable()
        self.qp.execute(self.qp.get_circuit_names(),
                        backend='local_unitary_simulator')
        pr.disable()
        sout = io.StringIO()
        ps = pstats.Stats(pr, stream=sout).sort_stats('cumulative')
        self.log.info('------- start profiling UnitarySimulator -----------')
        ps.print_stats()
        self.log.info(sout.getvalue())
        self.log.info('------- stop profiling UnitarySimulator -----------')
        sout.close()
        pr.dump_stats(self.moduleName + '.prof')

if __name__ == '__main__':
    unittest.main()<|MERGE_RESOLUTION|>--- conflicted
+++ resolved
@@ -17,34 +17,13 @@
 
 import cProfile
 import io
-<<<<<<< HEAD
-import logging
-#import matplotlib.pyplot as plt
-#from matplotlib.backends.backend_pdf import PdfPages
-#from matplotlib.ticker import MaxNLocator
-try:
-    import qiskit
-except ImportError as ierr:
-    sys.path.append(os.path.join(os.path.dirname(__file__), '../..'))
-    import qiskit
-from qiskit import QuantumProgram
-from qiskit.backends._unitarysimulator import UnitarySimulator
-import qiskit.qasm as qasm
-import qiskit.unroll as unroll
-if __name__ == '__main__':
-    from _random_qasm_generator import RandomQasmGenerator
-else:
-    from test.python._random_qasm_generator import RandomQasmGenerator
-import json
-=======
 import pstats
 import unittest
 
 import numpy as np
 
 from qiskit import qasm, unroll, QuantumProgram
-from qiskit.simulators._unitarysimulator import UnitarySimulator
->>>>>>> 9afdff30
+from qiskit.backends._unitarysimulator import UnitarySimulator
 
 from ._random_qasm_generator import RandomQasmGenerator
 from .common import QiskitTestCase
